--- conflicted
+++ resolved
@@ -8,13 +8,8 @@
 # ENVIRONMENT CONFIGURATION
 # =============================================================================
 # NEVER commit environment files with real secrets
-<<<<<<< HEAD
- .env
- .env.local
-=======
 .env
 # .env.local
->>>>>>> ede0f211
 # .env.development
 # .env.staging
 # .env.production
